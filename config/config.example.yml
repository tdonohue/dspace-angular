# NOTE: will log all redux actions and transfers in console
debug: false

# Angular User Inteface settings
# NOTE: these settings define where Node.js will start your UI application. Therefore, these
# "ui" settings usually specify a localhost port/URL which is later proxied to a public URL (using Apache or similar)
ui:
  ssl: false
  host: localhost
  port: 4000
  # NOTE: Space is capitalized because 'namespace' is a reserved string in TypeScript
  nameSpace: /
  # The rateLimiter settings limit each IP to a 'max' of 500 requests per 'windowMs' (1 minute).
  rateLimiter:
    windowMs: 60000 # 1 minute
    max: 500 # limit each IP to 500 requests per windowMs
  # Trust X-FORWARDED-* headers from proxies (default = true)
  useProxies: true

# Angular Server Side Rendering (SSR) settings
ssr:
  # Whether to tell Angular to inline "critical" styles into the server-side rendered HTML.
  # Determining which styles are critical is a relatively expensive operation; this option is
  # disabled (false) by default to boost server performance at the expense of loading smoothness.
  inlineCriticalCss: false
  # Patterns to be run as regexes against the path of the page to check if SSR is allowed.
  # If the path match any of the regexes it will be served directly in CSR.
  # By default, excludes community and collection browse, global browse, global search, community list, statistics and various administrative tools.
  excludePathPatterns:
    - pattern: "^/communities/[a-f0-9-]{36}/browse(/.*)?$"
      flag: "i"
    - pattern: "^/collections/[a-f0-9-]{36}/browse(/.*)?$"
      flag: "i"
    - pattern: "^/browse/"
    - pattern: "^/search$"
    - pattern: "^/community-list$"
    - pattern: "^/admin/"
    - pattern: "^/processes/?"
    - pattern: "^/notifications/"
    - pattern: "^/statistics/?"
    - pattern: "^/access-control/"
    - pattern: "^/health$"

  # Whether to enable rendering of Search component on SSR.
  # If set to true the component will be included in the HTML returned from the server side rendering.
  # If set to false the component will not be included in the HTML returned from the server side rendering.
  enableSearchComponent: false
  # Whether to enable rendering of Browse component on SSR.
  # If set to true the component will be included in the HTML returned from the server side rendering.
  # If set to false the component will not be included in the HTML returned from the server side rendering.
  enableBrowseComponent: false
  # Enable state transfer from the server-side application to the client-side application.
  # Defaults to true.
  # Note: When using an external application cache layer, it's recommended not to transfer the state to avoid caching it.
  # Disabling it ensures that dynamic state information is not inadvertently cached, which can improve security and
  # ensure that users always use the most up-to-date state.
  transferState: true
  # When a different REST base URL is used for the server-side application, the generated state contains references to
  # REST resources with the internal URL configured. By default, these internal URLs are replaced with public URLs.
  # Disable this setting to avoid URL replacement during SSR. In this the state is not transferred to avoid security issues.
  replaceRestUrl: true
  # Enable request performance profiling data collection and printing the results in the server console.
  # Defaults to false. Enabling in production is NOT recommended
  #enablePerformanceProfiler: false

# The REST API server settings
# NOTE: these settings define which (publicly available) REST API to use. They are usually
# 'synced' with the 'dspace.server.url' setting in your backend's local.cfg.
rest:
  ssl: true
  host: sandbox.dspace.org
  port: 443
  # NOTE: Space is capitalized because 'namespace' is a reserved string in TypeScript
  nameSpace: /server
  # Provide a different REST url to be used during SSR execution. It must contain the whole url including protocol, server port and
  # server namespace (uncomment to use it).
  #ssrBaseUrl: http://localhost:8080/server

# Caching settings
cache:
  # NOTE: how long should objects be cached for by default
  msToLive:
    default: 900000 # 15 minutes
  # Default 'Cache-Control' HTTP Header to set for all static content (including compiled *.js files)
  # Defaults to max-age=604,800 seconds (one week). This lets a user's browser know that it can cache these
  # files for one week, after which they will be "stale" and need to be redownloaded.
  # NOTE: When updates are made to compiled *.js files, it will automatically bypass this browser cache, because
  # all compiled *.js files include a unique hash in their name which updates when content is modified.
  control: max-age=604800 # revalidate browser
  autoSync:
    defaultTime: 0
    maxBufferSize: 100
    timePerMethod:
      PATCH: 3 # time in seconds
  # In-memory cache(s) of server-side rendered pages. These caches will store the most recently accessed public pages.
  # Pages are automatically added/dropped from these caches based on how recently they have been used.
  # Restarting the app clears all page caches.
  # NOTE: To control the cache size, use the "max" setting. Keep in mind, individual cached pages are usually small (<100KB).
  # Enabling *both* caches will mean that a page may be cached twice, once in each cache (but may expire at different times via timeToLive).
  serverSide:
    # Set to true to see all cache hits/misses/refreshes in your console logs. Useful for debugging SSR caching issues.
    debug: false
    # When enabled (i.e. max > 0), known bots will be sent pages from a server side cache specific for bots.
    # (Keep in mind, bot detection cannot be guaranteed. It is possible some bots will bypass this cache.)
    botCache:
      # Maximum number of pages to cache for known bots. Set to zero (0) to disable server side caching for bots.
      # Default is 1000, which means the 1000 most recently accessed public pages will be cached.
      # As all pages are cached in server memory, increasing this value will increase memory needs.
      # Individual cached pages are usually small (<100KB), so max=1000 should only require ~100MB of memory.
      max: 1000
      # Amount of time after which cached pages are considered stale (in ms). After becoming stale, the cached
      # copy is automatically refreshed on the next request.
      # NOTE: For the bot cache, this setting may impact how quickly search engine bots will index new content on your site.
      # For example, setting this to one week may mean that search engine bots may not find all new content for one week.
      timeToLive: 86400000 # 1 day
      # When set to true, after timeToLive expires, the next request will receive the *cached* page & then re-render the page
      # behind the scenes to update the cache. This ensures users primarily interact with the cache, but may receive stale pages (older than timeToLive).
      # When set to false, after timeToLive expires, the next request will wait on SSR to complete & receive a fresh page (which is then saved to cache).
      # This ensures stale pages (older than timeToLive) are never returned from the cache, but some users will wait on SSR.
      allowStale: true
    # When enabled (i.e. max > 0), all anonymous users will be sent pages from a server side cache.
    # This allows anonymous users to interact more quickly with the site, but also means they may see slightly
    # outdated content (based on timeToLive)
    anonymousCache:
      # Maximum number of pages to cache. Default is zero (0) which means anonymous user cache is disabled.
      # As all pages are cached in server memory, increasing this value will increase memory needs.
      # Individual cached pages are usually small (<100KB), so a value of max=1000 would only require ~100MB of memory.
      max: 0
      # Amount of time after which cached pages are considered stale (in ms). After becoming stale, the cached
      # copy is automatically refreshed on the next request.
      # NOTE: For the anonymous cache, it is recommended to keep this value low to avoid anonymous users seeing outdated content.
      timeToLive: 10000 # 10 seconds
      # When set to true, after timeToLive expires, the next request will receive the *cached* page & then re-render the page
      # behind the scenes to update the cache. This ensures users primarily interact with the cache, but may receive stale pages (older than timeToLive).
      # When set to false, after timeToLive expires, the next request will wait on SSR to complete & receive a fresh page (which is then saved to cache).
      # This ensures stale pages (older than timeToLive) are never returned from the cache, but some users will wait on SSR.
      allowStale: true

# Authentication settings
auth:
  # Authentication UI settings
  ui:
    # the amount of time before the idle warning is shown
    timeUntilIdle: 900000 # 15 minutes
    # the amount of time the user has to react after the idle warning is shown before they are logged out.
    idleGracePeriod: 300000 # 5 minutes
  # Authentication REST settings
  rest:
    # If the rest token expires in less than this amount of time, it will be refreshed automatically.
    # This is independent from the idle warning.
    timeLeftBeforeTokenRefresh: 120000 # 2 minutes

# Form settings
form:
  # Sets the spellcheck textarea attribute value
  spellCheck: true
  # NOTE: Map server-side validators to comparative Angular form validators
  validatorMap:
    required: required
    regex: pattern

# Notification settings
notifications:
  rtl: false
  position:
    - top
    - right
  maxStack: 8
  # NOTE: after how many seconds notification is closed automatically. If set to zero notifications are not closed automatically
  timeOut: 5000 # 5 second
  clickToClose: true
  # NOTE: 'fade' | 'fromTop' | 'fromRight' | 'fromBottom' | 'fromLeft' | 'rotate' | 'scale'
  animate: scale

# Submission settings
submission:
  autosave:
    # NOTE: which metadata trigger an autosave
    metadata: []
    # NOTE: after how many time (milliseconds) submission is saved automatically
    # eg. timer: 5 * (1000 * 60); // 5 minutes
    timer: 0
  # Always show the duplicate detection section if enabled, even if there are no potential duplicates detected
  # (a message will be displayed to indicate no matches were found)
  duplicateDetection:
    alwaysShowSection: false
  icons:
    metadata:
      # NOTE: example of configuration
      #   # NOTE: metadata name
      # - name: dc.author
      #   # NOTE: fontawesome (v6.x) icon classes and bootstrap utility classes can be used
      #   style: fas fa-user
      - name: dc.author
        style: fas fa-user
      # default configuration
      - name: default
        style: ''
    authority:
      confidence:
        # NOTE: example of configuration
        #   # NOTE: confidence value
        # - value: 600
        #   # NOTE: fontawesome (v6.x) icon classes and bootstrap utility classes can be used
        #   style: text-success
        #   icon: fa-circle-check
        #   # NOTE: the class configured in property style is used by default, the icon property could be used in component
        #           configured to use a 'icon mode' display (mainly in edit-item page)
        - value: 600
          style: text-success
          icon: fa-circle-check
        - value: 500
          style: text-info
          icon: fa-gear
        - value: 400
          style: text-warning
          icon: fa-circle-question
        - value: 300
          style: text-muted
          icon: fa-thumbs-down
        - value: 200
          style: text-muted
          icon: fa-circle-exclamation
        - value: 100
          style: text-muted
          icon: fa-circle-stop
        - value: 0
          style: text-muted
          icon: fa-ban
        - value: -1
          style: text-muted
          icon: fa-circle-xmark
        # default configuration
        - value: default
          style: text-muted
          icon: fa-circle-xmark

#  Default Language in which the UI will be rendered if the user's browser language is not an active language
defaultLanguage: en

# Languages. DSpace Angular holds a message catalog for each of the following languages.
# When set to active, users will be able to switch to the use of this language in the user interface.
languages:
  - code: en
    label: English
    active: true
  - code: ar
    label: العربية
    active: true
  - code: bn
    label: বাংলা
    active: true
  - code: ca
    label: Català
    active: true
  - code: cs
    label: Čeština
    active: true
  - code: de
    label: Deutsch
    active: true
  - code: el
    label: Ελληνικά
    active: true
  - code: es
    label: Español
    active: true
  - code: fi
    label: Suomi
    active: true
  - code: fr
    label: Français
    active: true
  - code: gd
    label: Gàidhlig
    active: true
  - code: gu
    label: ગુજરાતી
    active: true
  - code: hi
    label: हिंदी
    active: true
  - code: hu
    label: Magyar
    active: true
  - code: it
    label: Italiano
    active: true
  - code: kk
    label: Қазақ
    active: true
  - code: lv
    label: Latviešu
    active: true
  - code: mr
    label: मराठी
    active: true
  - code: nl
    label: Nederlands
    active: true
  - code: pl
    label: Polski
    active: true
  - code: pt-PT
    label: Português
    active: true
  - code: pt-BR
    label: Português do Brasil
    active: true
  - code: ru
    label: Русский
    active: true
  - code: sr-lat
    label: Srpski (lat)
    active: true
  - code: sr-cyr
    label: Српски
    active: true
  - code: sv
    label: Svenska
    active: true
  - code: tr
    label: Türkçe
    active: true
  - code: uk
    label: Yкраї́нська
    active: true
  - code: vi
    label: Tiếng Việt
    active: true


# Browse-By Pages
browseBy:
  # Amount of years to display using jumps of one year (current year - oneYearLimit)
  oneYearLimit: 10
  # Limit for years to display using jumps of five years (current year - fiveYearLimit)
  fiveYearLimit: 30
  # The absolute lowest year to display in the dropdown (only used when no lowest date can be found for all items)
  defaultLowerLimit: 1900
  # If true, thumbnail images for items will be added to BOTH search and browse result lists.
  showThumbnails: true
  # The number of entries in a paginated browse results list.
  # Rounded to the nearest size in the list of selectable sizes on the
  # settings menu.
  pageSize: 20

communityList:
  # No. of communities to list per expansion (show more)
  pageSize: 20

homePage:
  recentSubmissions:
    # The number of item showing in recent submission components
    pageSize: 5
    # Sort record of recent submission
    sortField: 'dc.date.accessioned'
  topLevelCommunityList:
    # No. of communities to list per page on the home page
    # This will always round to the nearest number from the list of page sizes. e.g. if you set it to 7 it'll use 10
    pageSize: 5
  # Enable or disable the Discover filters on the homepage
  showDiscoverFilters: false

# Item Config
item:
  edit:
    undoTimeout: 10000 # 10 seconds
  # Show the item access status label in items lists
  showAccessStatuses: false
  bitstream:
    # Number of entries in the bitstream list in the item view page.
    # Rounded to the nearest size in the list of selectable sizes on the
    # settings menu.  See pageSizeOptions in 'pagination-component-options.model.ts'.
    pageSize: 5
    # Show the bitstream access status label on the item page
    showAccessStatuses: false

# Community Page Config
community:
  # Default tab to be shown when browsing a Community. Valid values are: comcols, search, or browse_<field>
  # <field> must be any of the configured "browse by" fields, e.g., dateissued, author, title, or subject
  # When the default tab is not the 'search' tab, the search tab is moved to the last position
  defaultBrowseTab: search
  # Search tab config
  searchSection:
    showSidebar: true

# Collection Page Config
collection:
  # Default tab to be shown when browsing a Collection. Valid values are: search, or browse_<field>
  # <field> must be any of the configured "browse by" fields, e.g., dateissued, author, title, or subject
  # When the default tab is not the 'search' tab, the search tab is moved to the last position
  defaultBrowseTab: search
  # Search tab config
  searchSection:
    showSidebar: true
  edit:
    undoTimeout: 10000 # 10 seconds

# Theme Config
themes:
  # Add additional themes here. In the case where multiple themes match a route, the first one
  # in this list will get priority. It is advisable to always have a theme that matches
  # every route as the last one
  #
  # # A theme with a handle property will match the community, collection or item with the given
  # # handle, and all collections and/or items within it
  # - name: custom
  #   handle: 10673/1233
  #
  # # A theme with a regex property will match the route using a regular expression. If it
  # # matches the route for a community or collection it will also apply to all collections
  # # and/or items within it
  # - name: custom
  #   regex: collections\/e8043bc2.*
  #
  # # A theme with a uuid property will match the community, collection or item with the given
  # # ID, and all collections and/or items within it
  # - name: custom
  #   uuid: 0958c910-2037-42a9-81c7-dca80e3892b4
  #
  # # The extends property specifies an ancestor theme (by name). Whenever a themed component is not found
  # # in the current theme, its ancestor theme(s) will be checked recursively before falling back to default.
  # - name: custom-A
  #   extends: custom-B
  #   # Any of the matching properties above can be used
  #   handle: 10673/34
  #
  # - name: custom-B
  #   extends: custom
  #   handle: 10673/12
  #
  # # A theme with only a name will match every route
  # name: custom
  #
  # # This theme will use the default bootstrap styling for DSpace components
  # - name: BASE_THEME_NAME
  #
  - name: dspace
    headTags:
    - tagName: link
      attributes:
        rel: icon
        href: assets/dspace/images/favicons/favicon.ico
        sizes: any
    - tagName: link
      attributes:
        rel: icon
        href: assets/dspace/images/favicons/favicon.svg
        type: image/svg+xml
    - tagName: link
      attributes:
        rel: apple-touch-icon
        href: assets/dspace/images/favicons/apple-touch-icon.png
    - tagName: link
      attributes:
        rel: manifest
        href: assets/dspace/images/favicons/manifest.webmanifest

# The default bundles that should always be displayed as suggestions when you upload a new bundle
bundle:
  standardBundles: [ ORIGINAL, THUMBNAIL, LICENSE ]

# Whether to enable media viewer for image and/or video Bitstreams (i.e. Bitstreams whose MIME type starts with 'image' or 'video').
# For images, this enables a gallery viewer where you can zoom or page through images.
# For videos, this enables embedded video streaming
mediaViewer:
  image: false
  video: false

# Whether the end user agreement is required before users use the repository.
# If enabled, the user will be required to accept the agreement before they can use the repository.
# And whether the privacy statement/COAR notify support page should exist or not.
info:
  enableEndUserAgreement: true
  enablePrivacyStatement: true
  enableCOARNotifySupport: true
  # Whether to show the cookie consent popup and the cookie settings footer link or not.
  enableCookieConsentPopup: true

# Whether to enable Markdown (https://commonmark.org/) and MathJax (https://www.mathjax.org/)
# display in supported metadata fields. By default, only dc.description.abstract is supported.
markdown:
  enabled: false
  mathjax: false

# Which vocabularies should be used for which search filters
# and whether to show the filter in the search sidebar
# Take a look at the filter-vocabulary-config.ts file for documentation on how the options are obtained
vocabularies:
  - filter: 'subject'
    vocabulary: 'srsc'
    enabled: true

# Default collection/community sorting order at Advanced search, Create/update community and collection when there are not a query.
comcolSelectionSort:
  sortField: 'dc.title'
  sortDirection: 'ASC'

# Example of fallback collection for suggestions import
# suggestion:
  # - collectionId: 8f7df5ca-f9c2-47a4-81ec-8a6393d6e5af
    # source: "openaire"


# Search settings
search:
  # Settings to enable/disable or configure advanced search filters.
  advancedFilters:
    enabled: false
    # List of filters to enable in "Advanced Search" dropdown
    filter: [ 'title', 'author', 'subject', 'entityType' ]
  #
  # Number used to render n UI elements called loading skeletons that act as placeholders.
  # These elements indicate that some content will be loaded in their stead.
  # Since we don't know how many filters will be loaded before we receive a response from the server we use this parameter for the skeletons count.
  # e.g. If we set 5 then 5 loading skeletons will be visualized before the actual filters are retrieved.
  defaultFiltersCount: 5


# Notify metrics
# Configuration for Notify Admin Dashboard for metrics visualization
notifyMetrics:
  # Configuration for received messages
- title: 'admin-notify-dashboard.received-ldn'
  boxes:
  - color: '#B8DAFF'
    title: 'admin-notify-dashboard.NOTIFY.incoming.accepted'
    config: 'NOTIFY.incoming.accepted'
    description: 'admin-notify-dashboard.NOTIFY.incoming.accepted.description'
  - color: '#D4EDDA'
    title: 'admin-notify-dashboard.NOTIFY.incoming.processed'
    config: 'NOTIFY.incoming.processed'
    description: 'admin-notify-dashboard.NOTIFY.incoming.processed.description'
  - color: '#FDBBC7'
    title: 'admin-notify-dashboard.NOTIFY.incoming.failure'
    config: 'NOTIFY.incoming.failure'
    description: 'admin-notify-dashboard.NOTIFY.incoming.failure.description'
  - color: '#FDBBC7'
    title: 'admin-notify-dashboard.NOTIFY.incoming.untrusted'
    config: 'NOTIFY.incoming.untrusted'
    description: 'admin-notify-dashboard.NOTIFY.incoming.untrusted.description'
  - color: '#43515F'
    title: 'admin-notify-dashboard.NOTIFY.incoming.involvedItems'
    textColor: '#fff'
    config: 'NOTIFY.incoming.involvedItems'
    description: 'admin-notify-dashboard.NOTIFY.incoming.involvedItems.description'
# Configuration for outgoing messages
- title: 'admin-notify-dashboard.generated-ldn'
  boxes:
  - color: '#B8DAFF'
    title: 'admin-notify-dashboard.NOTIFY.outgoing.queued'
    config: 'NOTIFY.outgoing.queued'
    description: 'admin-notify-dashboard.NOTIFY.outgoing.queued.description'
  - color: '#FDEEBB'
    title: 'admin-notify-dashboard.NOTIFY.outgoing.queued_for_retry'
    config: 'NOTIFY.outgoing.queued_for_retry'
    description: 'admin-notify-dashboard.NOTIFY.outgoing.queued_for_retry.description'
  - color: '#FDBBC7'
    title: 'admin-notify-dashboard.NOTIFY.outgoing.failure'
    config: 'NOTIFY.outgoing.failure'
    description: 'admin-notify-dashboard.NOTIFY.outgoing.failure.description'
  - color: '#43515F'
    title: 'admin-notify-dashboard.NOTIFY.outgoing.involvedItems'
    textColor: '#fff'
    config: 'NOTIFY.outgoing.involvedItems'
    description: 'admin-notify-dashboard.NOTIFY.outgoing.involvedItems.description'
  - color: '#D4EDDA'
    title: 'admin-notify-dashboard.NOTIFY.outgoing.delivered'
    config: 'NOTIFY.outgoing.delivered'
    description: 'admin-notify-dashboard.NOTIFY.outgoing.delivered.description'

# Live Region configuration
# Live Region as defined by w3c, https://www.w3.org/TR/wai-aria-1.1/#terms:
# Live regions are perceivable regions of a web page that are typically updated as a
# result of an external event when user focus may be elsewhere.
#
# The DSpace live region is a component present at the bottom of all pages that is invisible by default, but is useful
# for screen readers. Any message pushed to the live region will be announced by the screen reader. These messages
# usually contain information about changes on the page that might not be in focus.
liveRegion:
  # The duration after which messages disappear from the live region in milliseconds
  messageTimeOutDurationMs: 30000
  # The visibility of the live region. Setting this to true is only useful for debugging purposes.
  isVisible: false

# Geospatial Map display options
geospatialMapViewer:
  # Which fields to use for parsing as geospatial points in search maps
  # (note, the item page field component allows any field(s) to be used
  # and is set as an input when declaring the component)
  spatialMetadataFields:
    - 'dcterms.spatial'
  # Which discovery configuration to use for 'geospatial search', used
  # in the browse map
  spatialFacetDiscoveryConfiguration: 'geospatial'
  # Which filter / facet name to use for faceted geospatial search
  # used in the browse map
  spatialPointFilterName: 'point'
  # Whether item page geospatial metadata should be displayed
  # (assumes they are wrapped in a test for this config in the template as
  # per the default templates supplied with DSpace for untyped-item and publication)
  enableItemPageFields: false
  # Whether the browse map should be enabled and included in the browse menu
  enableBrowseMap: false
  # Whether a 'map view' mode should be included alongside list and grid views
  # in search result pages
  enableSearchViewMode: false
  # The tile provider(s) to use for the map tiles drawn in the leaflet maps.
  # (see https://leaflet-extras.github.io/leaflet-providers/preview/) for a full list
  tileProviders:
    - 'OpenStreetMap.Mapnik'
  # Starting centre point for the map, as lat and lng coordinates. This is useful
  # to set the centre of the map when the map is first loaded and if there are no
  # points, shapes or markers to display.
  # Defaults to the centre of Istanbul
  defaultCentrePoint:
    lat: 41.015137
    lng: 28.979530
<<<<<<< HEAD
# Option to enable the menu entry to see audit logs on a site level.
# Only site administrators will be able to use this functionality
enableAuditLogsOverview: true
=======

# Configuration for storing accessibility settings, used by the AccessibilitySettingsService
accessibility:
  # The duration in days after which the accessibility settings cookie expires
  cookieExpirationDuration: 7
>>>>>>> 11fdc4ab
<|MERGE_RESOLUTION|>--- conflicted
+++ resolved
@@ -618,14 +618,12 @@
   defaultCentrePoint:
     lat: 41.015137
     lng: 28.979530
-<<<<<<< HEAD
-# Option to enable the menu entry to see audit logs on a site level.
-# Only site administrators will be able to use this functionality
-enableAuditLogsOverview: true
-=======
 
 # Configuration for storing accessibility settings, used by the AccessibilitySettingsService
 accessibility:
   # The duration in days after which the accessibility settings cookie expires
   cookieExpirationDuration: 7
->>>>>>> 11fdc4ab
+
+# Option to enable the menu entry to see audit logs on a site level.
+# Only site administrators will be able to use this functionality
+enableAuditLogsOverview: true