# NOTE: will log all redux actions and transfers in console
debug: false

# Angular User Inteface settings
# NOTE: these settings define where Node.js will start your UI application. Therefore, these
# "ui" settings usually specify a localhost port/URL which is later proxied to a public URL (using Apache or similar)
ui:
  ssl: false
  host: localhost
  port: 4000
  # NOTE: Space is capitalized because 'namespace' is a reserved string in TypeScript
  nameSpace: /
  # The rateLimiter settings limit each IP to a 'max' of 500 requests per 'windowMs' (1 minute).
  rateLimiter:
    windowMs: 60000 # 1 minute
    max: 500 # limit each IP to 500 requests per windowMs
  # Trust X-FORWARDED-* headers from proxies (default = true)
  useProxies: true

# Angular Server Side Rendering (SSR) settings
ssr:
  # Whether to tell Angular to inline "critical" styles into the server-side rendered HTML.
  # Determining which styles are critical is a relatively expensive operation; this option is
  # disabled (false) by default to boost server performance at the expense of loading smoothness.
  inlineCriticalCss: false
  # Path prefixes to enable SSR for. By default these are limited to paths of primary DSpace objects.
  # NOTE: The "/handle/" path ensures Handle redirects work via SSR.  The "/reload/" path ensures
  # hard refreshes (e.g. after login) trigger SSR while fully reloading the page.
  paths: [ '/home', '/items/', '/entities/', '/collections/', '/communities/', '/bitstream/', '/bitstreams/', '/handle/', '/reload/' ]
  # Whether to enable rendering of Search component on SSR.
  # If set to true the component will be included in the HTML returned from the server side rendering.
  # If set to false the component will not be included in the HTML returned from the server side rendering.
  enableSearchComponent: false
  # Whether to enable rendering of Browse component on SSR.
  # If set to true the component will be included in the HTML returned from the server side rendering.
  # If set to false the component will not be included in the HTML returned from the server side rendering.
  enableBrowseComponent: false
  # Enable state transfer from the server-side application to the client-side application.
  # Defaults to true.
  # Note: When using an external application cache layer, it's recommended not to transfer the state to avoid caching it.
  # Disabling it ensures that dynamic state information is not inadvertently cached, which can improve security and
  # ensure that users always use the most up-to-date state.
  transferState: true
  # When a different REST base URL is used for the server-side application, the generated state contains references to
  # REST resources with the internal URL configured. By default, these internal URLs are replaced with public URLs.
  # Disable this setting to avoid URL replacement during SSR. In this the state is not transferred to avoid security issues.
  replaceRestUrl: true
  # Enable request performance profiling data collection and printing the results in the server console.
  # Defaults to false. Enabling in production is NOT recommended
  #enablePerformanceProfiler: false

# The REST API server settings
# NOTE: these settings define which (publicly available) REST API to use. They are usually
# 'synced' with the 'dspace.server.url' setting in your backend's local.cfg.
rest:
  ssl: true
  host: sandbox.dspace.org
  port: 443
  # NOTE: Space is capitalized because 'namespace' is a reserved string in TypeScript
  nameSpace: /server
  # Provide a different REST url to be used during SSR execution. It must contain the whole url including protocol, server port and
  # server namespace (uncomment to use it).
  #ssrBaseUrl: http://localhost:8080/server

# Caching settings
cache:
  # NOTE: how long should objects be cached for by default
  msToLive:
    default: 900000 # 15 minutes
  # Default 'Cache-Control' HTTP Header to set for all static content (including compiled *.js files)
  # Defaults to max-age=604,800 seconds (one week). This lets a user's browser know that it can cache these
  # files for one week, after which they will be "stale" and need to be redownloaded.
  # NOTE: When updates are made to compiled *.js files, it will automatically bypass this browser cache, because
  # all compiled *.js files include a unique hash in their name which updates when content is modified.
  control: max-age=604800 # revalidate browser
  autoSync:
    defaultTime: 0
    maxBufferSize: 100
    timePerMethod:
      PATCH: 3 # time in seconds
  # In-memory cache(s) of server-side rendered pages. These caches will store the most recently accessed public pages.
  # Pages are automatically added/dropped from these caches based on how recently they have been used.
  # Restarting the app clears all page caches.
  # NOTE: To control the cache size, use the "max" setting. Keep in mind, individual cached pages are usually small (<100KB).
  # Enabling *both* caches will mean that a page may be cached twice, once in each cache (but may expire at different times via timeToLive).
  serverSide:
    # Set to true to see all cache hits/misses/refreshes in your console logs. Useful for debugging SSR caching issues.
    debug: false
    # When enabled (i.e. max > 0), known bots will be sent pages from a server side cache specific for bots.
    # (Keep in mind, bot detection cannot be guaranteed. It is possible some bots will bypass this cache.)
    botCache:
      # Maximum number of pages to cache for known bots. Set to zero (0) to disable server side caching for bots.
      # Default is 1000, which means the 1000 most recently accessed public pages will be cached.
      # As all pages are cached in server memory, increasing this value will increase memory needs.
      # Individual cached pages are usually small (<100KB), so max=1000 should only require ~100MB of memory.
      max: 1000
      # Amount of time after which cached pages are considered stale (in ms). After becoming stale, the cached
      # copy is automatically refreshed on the next request.
      # NOTE: For the bot cache, this setting may impact how quickly search engine bots will index new content on your site.
      # For example, setting this to one week may mean that search engine bots may not find all new content for one week.
      timeToLive: 86400000 # 1 day
      # When set to true, after timeToLive expires, the next request will receive the *cached* page & then re-render the page
      # behind the scenes to update the cache. This ensures users primarily interact with the cache, but may receive stale pages (older than timeToLive).
      # When set to false, after timeToLive expires, the next request will wait on SSR to complete & receive a fresh page (which is then saved to cache).
      # This ensures stale pages (older than timeToLive) are never returned from the cache, but some users will wait on SSR.
      allowStale: true
    # When enabled (i.e. max > 0), all anonymous users will be sent pages from a server side cache.
    # This allows anonymous users to interact more quickly with the site, but also means they may see slightly
    # outdated content (based on timeToLive)
    anonymousCache:
      # Maximum number of pages to cache. Default is zero (0) which means anonymous user cache is disabled.
      # As all pages are cached in server memory, increasing this value will increase memory needs.
      # Individual cached pages are usually small (<100KB), so a value of max=1000 would only require ~100MB of memory.
      max: 0
      # Amount of time after which cached pages are considered stale (in ms). After becoming stale, the cached
      # copy is automatically refreshed on the next request.
      # NOTE: For the anonymous cache, it is recommended to keep this value low to avoid anonymous users seeing outdated content.
      timeToLive: 10000 # 10 seconds
      # When set to true, after timeToLive expires, the next request will receive the *cached* page & then re-render the page
      # behind the scenes to update the cache. This ensures users primarily interact with the cache, but may receive stale pages (older than timeToLive).
      # When set to false, after timeToLive expires, the next request will wait on SSR to complete & receive a fresh page (which is then saved to cache).
      # This ensures stale pages (older than timeToLive) are never returned from the cache, but some users will wait on SSR.
      allowStale: true

# Authentication settings
auth:
  # Authentication UI settings
  ui:
    # the amount of time before the idle warning is shown
    timeUntilIdle: 900000 # 15 minutes
    # the amount of time the user has to react after the idle warning is shown before they are logged out.
    idleGracePeriod: 300000 # 5 minutes
  # Authentication REST settings
  rest:
    # If the rest token expires in less than this amount of time, it will be refreshed automatically.
    # This is independent from the idle warning.
    timeLeftBeforeTokenRefresh: 120000 # 2 minutes

# Form settings
form:
  # Sets the spellcheck textarea attribute value
  spellCheck: true
  # NOTE: Map server-side validators to comparative Angular form validators
  validatorMap:
    required: required
    regex: pattern

# Notification settings
notifications:
  rtl: false
  position:
    - top
    - right
  maxStack: 8
  # NOTE: after how many seconds notification is closed automatically. If set to zero notifications are not closed automatically
  timeOut: 5000 # 5 second
  clickToClose: true
  # NOTE: 'fade' | 'fromTop' | 'fromRight' | 'fromBottom' | 'fromLeft' | 'rotate' | 'scale'
  animate: scale

# Submission settings
submission:
  autosave:
    # NOTE: which metadata trigger an autosave
    metadata: []
    # NOTE: after how many time (milliseconds) submission is saved automatically
    # eg. timer: 5 * (1000 * 60); // 5 minutes
    timer: 0
  # Always show the duplicate detection section if enabled, even if there are no potential duplicates detected
  # (a message will be displayed to indicate no matches were found)
  duplicateDetection:
    alwaysShowSection: false
  icons:
    metadata:
      # NOTE: example of configuration
      #   # NOTE: metadata name
      # - name: dc.author
      #   # NOTE: fontawesome (v6.x) icon classes and bootstrap utility classes can be used
      #   style: fas fa-user
      - name: dc.author
        style: fas fa-user
      # default configuration
      - name: default
        style: ''
    authority:
      confidence:
        # NOTE: example of configuration
        #   # NOTE: confidence value
        # - value: 600
        #   # NOTE: fontawesome (v6.x) icon classes and bootstrap utility classes can be used
        #   style: text-success
        #   icon: fa-circle-check
        #   # NOTE: the class configured in property style is used by default, the icon property could be used in component
        #           configured to use a 'icon mode' display (mainly in edit-item page)
        - value: 600
          style: text-success
          icon: fa-circle-check
        - value: 500
          style: text-info
          icon: fa-gear
        - value: 400
          style: text-warning
          icon: fa-circle-question
        - value: 300
          style: text-muted
          icon: fa-thumbs-down
        - value: 200
          style: text-muted
          icon: fa-circle-exclamation
        - value: 100
          style: text-muted
          icon: fa-circle-stop
        - value: 0
          style: text-muted
          icon: fa-ban
        - value: -1
          style: text-muted
          icon: fa-circle-xmark
        # default configuration
        - value: default
          style: text-muted
          icon: fa-circle-xmark

#  Default Language in which the UI will be rendered if the user's browser language is not an active language
defaultLanguage: en

# Languages. DSpace Angular holds a message catalog for each of the following languages.
# When set to active, users will be able to switch to the use of this language in the user interface.
languages:
  - code: en
    label: English
    active: true
  - code: ar
    label: العربية
    active: true
  - code: bn
    label: বাংলা
    active: true
  - code: ca
    label: Català
    active: true
  - code: cs
    label: Čeština
    active: true
  - code: de
    label: Deutsch
    active: true
  - code: el
    label: Ελληνικά
    active: true
  - code: es
    label: Español
    active: true
  - code: fi
    label: Suomi
    active: true
  - code: fr
    label: Français
    active: true
  - code: gd
    label: Gàidhlig
    active: true
  - code: hi
    label: हिंदी
    active: true
  - code: hu
    label: Magyar
    active: true
  - code: it
    label: Italiano
    active: true
  - code: kk
    label: Қазақ
    active: true
  - code: lv
    label: Latviešu
    active: true
  - code: nl
    label: Nederlands
    active: true
  - code: pl
    label: Polski
    active: true
  - code: pt-PT
    label: Português
    active: true
  - code: pt-BR
    label: Português do Brasil
    active: true
  - code: sr-lat
    label: Srpski (lat)
    active: true
  - code: sr-cyr
    label: Српски
    active: true
  - code: sv
    label: Svenska
    active: true
  - code: tr
    label: Türkçe
    active: true
  - code: uk
    label: Yкраї́нська
    active: true
  - code: vi
    label: Tiếng Việt
    active: true


# Browse-By Pages
browseBy:
  # Amount of years to display using jumps of one year (current year - oneYearLimit)
  oneYearLimit: 10
  # Limit for years to display using jumps of five years (current year - fiveYearLimit)
  fiveYearLimit: 30
  # The absolute lowest year to display in the dropdown (only used when no lowest date can be found for all items)
  defaultLowerLimit: 1900
  # If true, thumbnail images for items will be added to BOTH search and browse result lists.
  showThumbnails: true
  # The number of entries in a paginated browse results list.
  # Rounded to the nearest size in the list of selectable sizes on the
  # settings menu.
  pageSize: 20

communityList:
  # No. of communities to list per expansion (show more)
  pageSize: 20

homePage:
  recentSubmissions:
    # The number of item showing in recent submission components
    pageSize: 5
    # Sort record of recent submission
    sortField: 'dc.date.accessioned'
  topLevelCommunityList:
    # No. of communities to list per page on the home page
    # This will always round to the nearest number from the list of page sizes. e.g. if you set it to 7 it'll use 10
    pageSize: 5
  # Enable or disable the Discover filters on the homepage
  showDiscoverFilters: false

# Item Config
item:
  edit:
    undoTimeout: 10000 # 10 seconds
  # Show the item access status label in items lists
  showAccessStatuses: false
  bitstream:
    # Number of entries in the bitstream list in the item view page.
    # Rounded to the nearest size in the list of selectable sizes on the
    # settings menu.  See pageSizeOptions in 'pagination-component-options.model.ts'.
    pageSize: 5
    # Show the bitstream access status label on the item page
    showAccessStatuses: false

# Community Page Config
community:
  # Default tab to be shown when browsing a Community. Valid values are: comcols, search, or browse_<field>
  # <field> must be any of the configured "browse by" fields, e.g., dateissued, author, title, or subject
  # When the default tab is not the 'search' tab, the search tab is moved to the last position
  defaultBrowseTab: search
  # Search tab config
  searchSection:
    showSidebar: true

# Collection Page Config
collection:
  # Default tab to be shown when browsing a Collection. Valid values are: search, or browse_<field>
  # <field> must be any of the configured "browse by" fields, e.g., dateissued, author, title, or subject
  # When the default tab is not the 'search' tab, the search tab is moved to the last position
  defaultBrowseTab: search
  # Search tab config
  searchSection:
    showSidebar: true
  edit:
    undoTimeout: 10000 # 10 seconds

# Theme Config
themes:
  # Add additional themes here. In the case where multiple themes match a route, the first one
  # in this list will get priority. It is advisable to always have a theme that matches
  # every route as the last one
  #
  # # A theme with a handle property will match the community, collection or item with the given
  # # handle, and all collections and/or items within it
  # - name: custom
  #   handle: 10673/1233
  #
  # # A theme with a regex property will match the route using a regular expression. If it
  # # matches the route for a community or collection it will also apply to all collections
  # # and/or items within it
  # - name: custom
  #   regex: collections\/e8043bc2.*
  #
  # # A theme with a uuid property will match the community, collection or item with the given
  # # ID, and all collections and/or items within it
  # - name: custom
  #   uuid: 0958c910-2037-42a9-81c7-dca80e3892b4
  #
  # # The extends property specifies an ancestor theme (by name). Whenever a themed component is not found
  # # in the current theme, its ancestor theme(s) will be checked recursively before falling back to default.
  # - name: custom-A
  #   extends: custom-B
  #   # Any of the matching properties above can be used
  #   handle: 10673/34
  #
  # - name: custom-B
  #   extends: custom
  #   handle: 10673/12
  #
  # # A theme with only a name will match every route
  # name: custom
  #
  # # This theme will use the default bootstrap styling for DSpace components
  # - name: BASE_THEME_NAME
  #
  - name: dspace
    headTags:
    - tagName: link
      attributes:
        rel: icon
        href: assets/dspace/images/favicons/favicon.ico
        sizes: any
    - tagName: link
      attributes:
        rel: icon
        href: assets/dspace/images/favicons/favicon.svg
        type: image/svg+xml
    - tagName: link
      attributes:
        rel: apple-touch-icon
        href: assets/dspace/images/favicons/apple-touch-icon.png
    - tagName: link
      attributes:
        rel: manifest
        href: assets/dspace/images/favicons/manifest.webmanifest

# The default bundles that should always be displayed as suggestions when you upload a new bundle
bundle:
  standardBundles: [ ORIGINAL, THUMBNAIL, LICENSE ]

# Whether to enable media viewer for image and/or video Bitstreams (i.e. Bitstreams whose MIME type starts with 'image' or 'video').
# For images, this enables a gallery viewer where you can zoom or page through images.
# For videos, this enables embedded video streaming
mediaViewer:
  image: false
  video: false

# Whether the end user agreement is required before users use the repository.
# If enabled, the user will be required to accept the agreement before they can use the repository.
# And whether the privacy statement/COAR notify support page should exist or not.
info:
  enableEndUserAgreement: true
  enablePrivacyStatement: true
  enableCOARNotifySupport: true

# Whether to enable Markdown (https://commonmark.org/) and MathJax (https://www.mathjax.org/)
# display in supported metadata fields. By default, only dc.description.abstract is supported.
markdown:
  enabled: false
  mathjax: false

# Which vocabularies should be used for which search filters
# and whether to show the filter in the search sidebar
# Take a look at the filter-vocabulary-config.ts file for documentation on how the options are obtained
vocabularies:
  - filter: 'subject'
    vocabulary: 'srsc'
    enabled: true

# Default collection/community sorting order at Advanced search, Create/update community and collection when there are not a query.
comcolSelectionSort:
  sortField: 'dc.title'
  sortDirection: 'ASC'

# Example of fallback collection for suggestions import
# suggestion:
  # - collectionId: 8f7df5ca-f9c2-47a4-81ec-8a6393d6e5af
    # source: "openaire"


# Search settings
search:
  # Settings to enable/disable or configure advanced search filters.
  advancedFilters:
    enabled: false
    # List of filters to enable in "Advanced Search" dropdown
    filter: [ 'title', 'author', 'subject', 'entityType' ]
  #
  # Number used to render n UI elements called loading skeletons that act as placeholders.
  # These elements indicate that some content will be loaded in their stead.
  # Since we don't know how many filters will be loaded before we receive a response from the server we use this parameter for the skeletons count.
  # e.g. If we set 5 then 5 loading skeletons will be visualized before the actual filters are retrieved.
  defaultFiltersCount: 5


# Notify metrics
# Configuration for Notify Admin Dashboard for metrics visualization
notifyMetrics:
  # Configuration for received messages
- title: 'admin-notify-dashboard.received-ldn'
  boxes:
  - color: '#B8DAFF'
    title: 'admin-notify-dashboard.NOTIFY.incoming.accepted'
    config: 'NOTIFY.incoming.accepted'
    description: 'admin-notify-dashboard.NOTIFY.incoming.accepted.description'
  - color: '#D4EDDA'
    title: 'admin-notify-dashboard.NOTIFY.incoming.processed'
    config: 'NOTIFY.incoming.processed'
    description: 'admin-notify-dashboard.NOTIFY.incoming.processed.description'
  - color: '#FDBBC7'
    title: 'admin-notify-dashboard.NOTIFY.incoming.failure'
    config: 'NOTIFY.incoming.failure'
    description: 'admin-notify-dashboard.NOTIFY.incoming.failure.description'
  - color: '#FDBBC7'
    title: 'admin-notify-dashboard.NOTIFY.incoming.untrusted'
    config: 'NOTIFY.incoming.untrusted'
    description: 'admin-notify-dashboard.NOTIFY.incoming.untrusted.description'
  - color: '#43515F'
    title: 'admin-notify-dashboard.NOTIFY.incoming.involvedItems'
    textColor: '#fff'
    config: 'NOTIFY.incoming.involvedItems'
    description: 'admin-notify-dashboard.NOTIFY.incoming.involvedItems.description'
# Configuration for outgoing messages
- title: 'admin-notify-dashboard.generated-ldn'
  boxes:
  - color: '#B8DAFF'
    title: 'admin-notify-dashboard.NOTIFY.outgoing.queued'
    config: 'NOTIFY.outgoing.queued'
    description: 'admin-notify-dashboard.NOTIFY.outgoing.queued.description'
  - color: '#FDEEBB'
    title: 'admin-notify-dashboard.NOTIFY.outgoing.queued_for_retry'
    config: 'NOTIFY.outgoing.queued_for_retry'
    description: 'admin-notify-dashboard.NOTIFY.outgoing.queued_for_retry.description'
  - color: '#FDBBC7'
    title: 'admin-notify-dashboard.NOTIFY.outgoing.failure'
    config: 'NOTIFY.outgoing.failure'
    description: 'admin-notify-dashboard.NOTIFY.outgoing.failure.description'
  - color: '#43515F'
    title: 'admin-notify-dashboard.NOTIFY.outgoing.involvedItems'
    textColor: '#fff'
    config: 'NOTIFY.outgoing.involvedItems'
    description: 'admin-notify-dashboard.NOTIFY.outgoing.involvedItems.description'
  - color: '#D4EDDA'
    title: 'admin-notify-dashboard.NOTIFY.outgoing.delivered'
    config: 'NOTIFY.outgoing.delivered'
    description: 'admin-notify-dashboard.NOTIFY.outgoing.delivered.description'

# Live Region configuration
# Live Region as defined by w3c, https://www.w3.org/TR/wai-aria-1.1/#terms:
# Live regions are perceivable regions of a web page that are typically updated as a
# result of an external event when user focus may be elsewhere.
#
# The DSpace live region is a component present at the bottom of all pages that is invisible by default, but is useful
# for screen readers. Any message pushed to the live region will be announced by the screen reader. These messages
# usually contain information about changes on the page that might not be in focus.
liveRegion:
  # The duration after which messages disappear from the live region in milliseconds
  messageTimeOutDurationMs: 30000
  # The visibility of the live region. Setting this to true is only useful for debugging purposes.
  isVisible: false

<<<<<<< HEAD
# Configuration for storing accessibility settings, used by the AccessibilitySettingsService
accessibility:
  # The duration in days after which the accessibility settings cookie expires
  cookieExpirationDuration: 7
=======
# Geospatial Map display options
geospatialMapViewer:
  # Which fields to use for parsing as geospatial points in search maps
  # (note, the item page field component allows any field(s) to be used
  # and is set as an input when declaring the component)
  spatialMetadataFields:
    - 'dcterms.spatial'
  # Which discovery configuration to use for 'geospatial search', used
  # in the browse map
  spatialFacetDiscoveryConfiguration: 'geospatial'
  # Which filter / facet name to use for faceted geospatial search
  # used in the browse map
  spatialPointFilterName: 'point'
  # Whether item page geospatial metadata should be displayed
  # (assumes they are wrapped in a test for this config in the template as
  # per the default templates supplied with DSpace for untyped-item and publication)
  enableItemPageFields: false
  # Whether the browse map should be enabled and included in the browse menu
  enableBrowseMap: false
  # Whether a 'map view' mode should be included alongside list and grid views
  # in search result pages
  enableSearchViewMode: false
  # The tile provider(s) to use for the map tiles drawn in the leaflet maps.
  # (see https://leaflet-extras.github.io/leaflet-providers/preview/) for a full list
  tileProviders:
    - 'OpenStreetMap.Mapnik'
  # Starting centre point for the map, as lat and lng coordinates. This is useful
  # to set the centre of the map when the map is first loaded and if there are no
  # points, shapes or markers to display.
  # Defaults to the centre of Istanbul
  defaultCentrePoint:
    lat: 41.015137
    lng: 28.979530
>>>>>>> f95596ba
<|MERGE_RESOLUTION|>--- conflicted
+++ resolved
@@ -560,12 +560,6 @@
   # The visibility of the live region. Setting this to true is only useful for debugging purposes.
   isVisible: false
 
-<<<<<<< HEAD
-# Configuration for storing accessibility settings, used by the AccessibilitySettingsService
-accessibility:
-  # The duration in days after which the accessibility settings cookie expires
-  cookieExpirationDuration: 7
-=======
 # Geospatial Map display options
 geospatialMapViewer:
   # Which fields to use for parsing as geospatial points in search maps
@@ -599,4 +593,8 @@
   defaultCentrePoint:
     lat: 41.015137
     lng: 28.979530
->>>>>>> f95596ba
+
+# Configuration for storing accessibility settings, used by the AccessibilitySettingsService
+accessibility:
+  # The duration in days after which the accessibility settings cookie expires
+  cookieExpirationDuration: 7