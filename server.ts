--- conflicted
+++ resolved
@@ -130,12 +130,8 @@
   // Our Universal express-engine (found @ https://github.com/angular/universal/tree/master/modules/express-engine)
   server.engine('html', (_, options, callback) =>
     ngExpressEngine({
-<<<<<<< HEAD
-      bootstrap: ServerAppModule,
+      bootstrap,
       inlineCriticalCss: environment.universal.inlineCriticalCss,
-=======
-      bootstrap,
->>>>>>> 1e339608
       providers: [
         {
           provide: REQUEST,
