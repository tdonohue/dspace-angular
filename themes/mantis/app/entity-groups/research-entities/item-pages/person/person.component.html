<div class="top-item-page">
    <div class="container">
        <div class="row">

            <div class="col-12 col-md-2 d-flex flex-md-column justify-content-between">
                <ds-metadata-field-wrapper>
                    <ds-thumbnail [thumbnail]="object.getThumbnail() | async"
                                  [defaultImage]="'assets/images/person-placeholder.svg'"></ds-thumbnail>
                </ds-metadata-field-wrapper>
                <div>
                    <a class="btn btn-secondary"
                       [routerLink]="['/items/' + object.id + '/full']">
                        {{"item.page.link.full" | translate}}
                    </a>
                </div>
            </div>
            <div class="col-12 col-md-10">
                <h2 class="item-page-title-field">
                  {{'person.page.titleprefix' | translate}}<ds-metadata-values
                    [mdValues]="[object?.firstMetadata('person.familyName'), object?.firstMetadata('person.givenName')]" [separator]="', '"></ds-metadata-values>
                </h2>
                <div class="row">
                    <div class="col-12 col-md-6">
                        <ds-generic-item-page-field [item]="object"
                                                    [fields]="['person.email']"
                                                    [label]="'person.page.email'">
                        </ds-generic-item-page-field>
<!--                        <ds-generic-item-page-field [item]="object"-->
<!--                                                    [fields]="['person.identifier.orcid']"-->
<!--                                                    [label]="'person.page.orcid'">-->
<!--                        </ds-generic-item-page-field>-->
                        <ds-generic-item-page-field [item]="object"
                                                    [fields]="['person.birthDate']"
                                                    [label]="'person.page.birthdate'">
                        </ds-generic-item-page-field>
<!--                        <ds-generic-item-page-field [item]="object"-->
<!--                                                    [fields]="['person.identifier.staffid']"-->
<!--                                                    [label]="'person.page.staffid'">-->
<!--                        </ds-generic-item-page-field>-->
                    </div>
                    <div class="col-12 col-md-6">
                        <ds-generic-item-page-field [item]="object"
                                                    [fields]="['person.jobTitle']"
                                                    [label]="'person.page.jobtitle'">
                        </ds-generic-item-page-field>
                        <ds-generic-item-page-field [item]="object"
                                                    [fields]="['person.familyName']"
                                                    [label]="'person.page.lastname'">
                        </ds-generic-item-page-field>
                        <ds-generic-item-page-field [item]="object"
                                                    [fields]="['person.givenName']"
                                                    [label]="'person.page.firstname'">
                        </ds-generic-item-page-field>
                    </div>
                </div>
            </div>
        </div>
    </div>
</div>
<div class="relationships-item-page">
    <div class="container">
        <div class="row">
            <ds-related-items
              class="col-12 col-md-4"
              [parentItem]="object"
              [relationType]="'isProjectOfPerson'"
              [label]="'relationships.isProjectOf' | translate">
            </ds-related-items>
            <ds-related-items
              class="col-12 col-md-4"
              [parentItem]="object"
              [relationType]="'isOrgUnitOfPerson'"
              [label]="'relationships.isOrgUnitOf' | translate">
            </ds-related-items>
        </div>
    </div>
</div>
<div>
    <div class="container search-container">
        <h3 class="h2">{{"item.page.person.search.title" | translate}}</h3>
    </div>
<<<<<<< HEAD
<ds-tabbed-related-entities-search  [item]="item"
                                    [relationTypes]="['isAuthorOfPublication']">
</ds-tabbed-related-entities-search>
=======
<ds-related-entities-search [item]="object"
                            [relationType]="'isAuthorOfPublication'">
</ds-related-entities-search>
>>>>>>> d8dd045a
</div><|MERGE_RESOLUTION|>--- conflicted
+++ resolved
@@ -79,13 +79,7 @@
     <div class="container search-container">
         <h3 class="h2">{{"item.page.person.search.title" | translate}}</h3>
     </div>
-<<<<<<< HEAD
-<ds-tabbed-related-entities-search  [item]="item"
+<ds-tabbed-related-entities-search  [item]="object"
                                     [relationTypes]="['isAuthorOfPublication']">
 </ds-tabbed-related-entities-search>
-=======
-<ds-related-entities-search [item]="object"
-                            [relationType]="'isAuthorOfPublication'">
-</ds-related-entities-search>
->>>>>>> d8dd045a
 </div>