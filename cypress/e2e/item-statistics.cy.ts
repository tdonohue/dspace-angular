--- conflicted
+++ resolved
@@ -5,13 +5,8 @@
     const ITEMSTATISTICSPAGE = '/statistics/items/'.concat(Cypress.env('DSPACE_TEST_ENTITY_PUBLICATION'));
 
     it('should load if you click on "Statistics" from an Item/Entity page', () => {
-<<<<<<< HEAD
-        cy.visit('/entities/publication/'.concat(TEST_ENTITY_PUBLICATION));
+        cy.visit('/entities/publication/'.concat(Cypress.env('DSPACE_TEST_ENTITY_PUBLICATION')));
         cy.get('ds-navbar ds-link-menu-item a[data-test="link-menu-item.menu.section.statistics"]').click();
-=======
-        cy.visit('/entities/publication/'.concat(Cypress.env('DSPACE_TEST_ENTITY_PUBLICATION')));
-        cy.get('ds-navbar ds-link-menu-item a[title="Statistics"]').click();
->>>>>>> 1c782b26
         cy.location('pathname').should('eq', ITEMSTATISTICSPAGE);
     });
 
