import { REGEX_MATCH_NON_EMPTY_TEXT } from 'cypress/support/e2e';
import { testA11y } from 'cypress/support/utils';

describe('Community Statistics Page', () => {
    const COMMUNITYSTATISTICSPAGE = '/statistics/communities/'.concat(Cypress.env('DSPACE_TEST_COMMUNITY'));

    it('should load if you click on "Statistics" from a Community page', () => {
<<<<<<< HEAD
        cy.visit('/communities/'.concat(TEST_COMMUNITY));
        cy.get('ds-navbar ds-link-menu-item a[data-test="link-menu-item.menu.section.statistics"]').click();
=======
        cy.visit('/communities/'.concat(Cypress.env('DSPACE_TEST_COMMUNITY')));
        cy.get('ds-navbar ds-link-menu-item a[title="Statistics"]').click();
>>>>>>> 1c782b26
        cy.location('pathname').should('eq', COMMUNITYSTATISTICSPAGE);
    });

    it('should contain a "Total visits" section', () => {
        cy.visit(COMMUNITYSTATISTICSPAGE);
        cy.get('table[data-test="TotalVisits"]').should('be.visible');
    });

    it('should contain a "Total visits per month" section', () => {
        cy.visit(COMMUNITYSTATISTICSPAGE);
        // Check just for existence because this table is empty in CI environment as it's historical data
        cy.get('.'.concat(Cypress.env('DSPACE_TEST_COMMUNITY')).concat('_TotalVisitsPerMonth')).should('exist');
    });

    it('should pass accessibility tests', () => {
        cy.visit(COMMUNITYSTATISTICSPAGE);

        // <ds-community-statistics-page> tag must be loaded
        cy.get('ds-community-statistics-page').should('be.visible');

        // Verify / wait until "Total Visits" table's label is non-empty
        // (This table loads these labels asynchronously, so we want to wait for them before analyzing page)
        cy.get('table[data-test="TotalVisits"] th[data-test="statistics-label"]').contains(REGEX_MATCH_NON_EMPTY_TEXT);

        // Analyze <ds-community-statistics-page> for accessibility issues
        testA11y('ds-community-statistics-page');
    });
});<|MERGE_RESOLUTION|>--- conflicted
+++ resolved
@@ -5,13 +5,8 @@
     const COMMUNITYSTATISTICSPAGE = '/statistics/communities/'.concat(Cypress.env('DSPACE_TEST_COMMUNITY'));
 
     it('should load if you click on "Statistics" from a Community page', () => {
-<<<<<<< HEAD
-        cy.visit('/communities/'.concat(TEST_COMMUNITY));
+        cy.visit('/communities/'.concat(Cypress.env('DSPACE_TEST_COMMUNITY')));
         cy.get('ds-navbar ds-link-menu-item a[data-test="link-menu-item.menu.section.statistics"]').click();
-=======
-        cy.visit('/communities/'.concat(Cypress.env('DSPACE_TEST_COMMUNITY')));
-        cy.get('ds-navbar ds-link-menu-item a[title="Statistics"]').click();
->>>>>>> 1c782b26
         cy.location('pathname').should('eq', COMMUNITYSTATISTICSPAGE);
     });
 
