--- conflicted
+++ resolved
@@ -44,14 +44,10 @@
     "clean": "yarn run clean:prod && yarn run clean:env && yarn run clean:node",
     "clean:env": "rimraf src/environments/environment.ts",
     "sync-i18n": "yarn run config:dev && ts-node --project ./tsconfig.ts-node.json scripts/sync-i18n-files.ts",
-<<<<<<< HEAD
     "merge-i18n": "yarn run config:dev && ts-node --project ./tsconfig.ts-node.json scripts/merge-i18n-files.ts",
-    "postinstall": "ngcc"
-=======
     "postinstall": "ngcc",
     "cypress:open": "cypress open",
     "cypress:run": "cypress run"
->>>>>>> 879c23e0
   },
   "browser": {
     "fs": false,
