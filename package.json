--- conflicted
+++ resolved
@@ -96,11 +96,8 @@
     "core-js": "^2.5.7",
     "express": "4.16.2",
     "express-session": "1.15.6",
-<<<<<<< HEAD
+    "fast-json-patch": "^2.0.7",
     "file-saver": "^1.3.8",
-=======
-    "fast-json-patch": "^2.0.7",
->>>>>>> 34e78bd4
     "font-awesome": "4.7.0",
     "fork-ts-checker-webpack-plugin": "^0.4.10",
     "http-server": "0.11.1",
