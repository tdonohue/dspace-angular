--- conflicted
+++ resolved
@@ -1976,12 +1976,9 @@
 
   "uploader.queue-length": "Queue length",
 
-<<<<<<< HEAD
   "virtual-metadata.delete-item.info": "Select the types for which you want to save the virtual metadata as real metadata",
 
   "virtual-metadata.delete-item.modal-head": "The virtual metadata of this relation",
 
-=======
->>>>>>> 1903ad04
   "virtual-metadata.delete-relationship.modal-head": "Select the items for which you want to save the virtual metadata as real metadata",
 }
