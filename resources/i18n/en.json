--- conflicted
+++ resolved
@@ -129,7 +129,6 @@
         "has_content_in_original_bundle": {
           "placeholder": "Has files",
           "head": "Has files"
-<<<<<<< HEAD
         }
       }
     }
@@ -179,8 +178,6 @@
             "internal": "internal"
           },
           "no-items": "No bitstream formats to show."
-=======
->>>>>>> 99f8d4f2
         }
       }
     }
