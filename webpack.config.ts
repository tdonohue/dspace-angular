var webpack = require('webpack');
var path = require('path');
var clone = require('js.clone');
var webpackMerge = require('webpack-merge');
let CopyWebpackPlugin = require('copy-webpack-plugin');

export var commonPlugins = [
  new webpack.ContextReplacementPlugin(
    // The (\\|\/) piece accounts for path separators in *nix and Windows
    /angular(\\|\/)core(\\|\/)src(\\|\/)linker/,
    root('./src'),
    {
      // your Angular Async Route paths relative to this root directory
    }
  ),

<<<<<<< HEAD
  // Copy fonts
  new CopyWebpackPlugin([{
    from: path.join(__dirname, 'node_modules', 'font-awesome', 'fonts'),
    to: path.join('assets', 'fonts')
=======
  new CopyWebpackPlugin([{
    from: path.join(__dirname, 'resources', 'i18n'),
    to: path.join('assets', 'i18n')
>>>>>>> c87a20ea
  }]),

  // Loader options
  new webpack.LoaderOptionsPlugin({

  }),

];
export var commonConfig = {
  // https://webpack.github.io/docs/configuration.html#devtool
  devtool: 'source-map',
  resolve: {
    extensions: ['.ts', '.js', '.json'],
    modules: [root('node_modules')]
  },
  context: __dirname,
  output: {
    publicPath: '',
    filename: '[name].bundle.js'
  },
  module: {
    rules: [
      // TypeScript
      { test: /\.ts$/, use: ['awesome-typescript-loader', 'angular2-template-loader'] },
      { test: /\.html$/, use: 'raw-loader' },
      { test: /\.css$/, use: 'raw-loader' },
      { test: /\.scss$/, use: ['raw-loader', 'sass-loader'] },
      { test: /\.json$/, use: 'json-loader' }
    ],
  },
  plugins: [
    // Use commonPlugins.
  ]

};

// Client.
export var clientPlugins = [

];
export var clientConfig = {
  target: 'web',
  entry: './src/client',
  output: {
    path: root('dist/client')
  },
  node: {
    global: true,
    crypto: 'empty',
    __dirname: true,
    __filename: true,
    process: true,
    Buffer: false
  }
};


// Server.
export var serverPlugins = [

];
export var serverConfig = {
  target: 'node',
  entry: './src/server', // use the entry file of the node server if everything is ts rather than es5
  output: {
    filename: 'index.js',
    path: root('dist/server'),
    libraryTarget: 'commonjs2'
  },
  module: {
    rules: [
      { test: /@angular(\\|\/)material/, use: "imports-loader?window=>global" }
    ],
  },
  externals: includeClientPackages(
    /@angularclass|@angular|angular2-|ng2-|ng-|@ng-|angular-|@ngrx|ngrx-|@angular2|ionic|@ionic|-angular2|-ng2|-ng/
  ),
  node: {
    global: true,
    crypto: true,
    __dirname: true,
    __filename: true,
    process: true,
    Buffer: true
  }
};

export default [
  // Client
  webpackMerge(clone(commonConfig), clientConfig, { plugins: clientPlugins.concat(commonPlugins) }),

  // Server
  webpackMerge(clone(commonConfig), serverConfig, { plugins: serverPlugins.concat(commonPlugins) })
];




// Helpers
export function includeClientPackages(packages, localModule?: string[]) {
  return function(context, request, cb) {
    if (localModule instanceof RegExp && localModule.test(request)) {
      return cb();
    }
    if (packages instanceof RegExp && packages.test(request)) {
      return cb();
    }
    if (Array.isArray(packages) && packages.indexOf(request) !== -1) {
      return cb();
    }
    if (!path.isAbsolute(request) && request.charAt(0) !== '.') {
      return cb(null, 'commonjs ' + request);
    }
    return cb();
  };
}

export function root(args) {
  args = Array.prototype.slice.call(arguments, 0);
  return path.join.apply(path, [__dirname].concat(args));
}<|MERGE_RESOLUTION|>--- conflicted
+++ resolved
@@ -14,17 +14,16 @@
     }
   ),
 
-<<<<<<< HEAD
-  // Copy fonts
-  new CopyWebpackPlugin([{
-    from: path.join(__dirname, 'node_modules', 'font-awesome', 'fonts'),
-    to: path.join('assets', 'fonts')
-=======
-  new CopyWebpackPlugin([{
-    from: path.join(__dirname, 'resources', 'i18n'),
-    to: path.join('assets', 'i18n')
->>>>>>> c87a20ea
-  }]),
+  // Copy fonts and i18n
+  new CopyWebpackPlugin([
+    {
+      from: path.join(__dirname, 'node_modules', 'font-awesome', 'fonts'),
+      to: path.join('assets', 'fonts')
+    }, {
+      from: path.join(__dirname, 'resources', 'i18n'),
+      to: path.join('assets', 'i18n')
+    }
+  ]),
 
   // Loader options
   new webpack.LoaderOptionsPlugin({
